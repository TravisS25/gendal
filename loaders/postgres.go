--- conflicted
+++ resolved
@@ -68,130 +68,6 @@
 	// extract precision
 	dt, precision, _ = args.ParsePrecision(dt)
 
-<<<<<<< HEAD
-	var typ string
-	switch dt {
-	case "boolean":
-		nilVal = "false"
-		typ = "bool"
-		if nullable {
-			nilVal = "sql.NullBool{}"
-			typ = "sql.NullBool"
-		}
-
-	case "character", "character varying", "text", "money", "inet":
-		nilVal = `""`
-		typ = "string"
-		if nullable {
-			nilVal = "sql.NullString{}"
-			typ = "sql.NullString"
-		}
-
-	case "smallint":
-		nilVal = "0"
-		typ = "int16"
-		if nullable {
-			nilVal = "sql.NullInt64{}"
-			typ = "sql.NullInt64"
-		}
-	case "integer":
-		nilVal = "0"
-		typ = args.Int32Type
-		if nullable {
-			nilVal = "sql.NullInt64{}"
-			typ = "sql.NullInt64"
-		}
-	case "bigint":
-		nilVal = "0"
-		typ = "int64"
-		if nullable {
-			nilVal = "sql.NullInt64{}"
-			typ = "sql.NullInt64"
-		}
-
-	case "smallserial":
-		nilVal = "0"
-		typ = "uint16"
-		if nullable {
-			nilVal = "sql.NullInt64{}"
-			typ = "sql.NullInt64"
-		}
-	case "serial":
-		nilVal = "0"
-		typ = args.Uint32Type
-		if nullable {
-			nilVal = "sql.NullInt64{}"
-			typ = "sql.NullInt64"
-		}
-	case "bigserial":
-		nilVal = "0"
-		typ = "uint64"
-		if nullable {
-			nilVal = "sql.NullInt64{}"
-			typ = "sql.NullInt64"
-		}
-
-	case "real":
-		nilVal = "0.0"
-		typ = "float32"
-		if nullable {
-			nilVal = "sql.NullFloat64{}"
-			typ = "sql.NullFloat64"
-		}
-	case "numeric", "double precision":
-		nilVal = "0.0"
-		typ = "float64"
-		if nullable {
-			nilVal = "sql.NullFloat64{}"
-			typ = "sql.NullFloat64"
-		}
-
-	case "bytea":
-		asSlice = true
-		typ = "byte"
-
-	case "date", "timestamp with time zone", "time with time zone", "time without time zone", "timestamp without time zone":
-		nilVal = "time.Time{}"
-		typ = "time.Time"
-		if nullable {
-			nilVal = "pq.NullTime{}"
-			typ = "pq.NullTime"
-		}
-
-	case "interval":
-		typ = "*time.Duration"
-
-	case `"char"`, "bit":
-		// FIXME: this needs to actually be tested ...
-		// i think this should be 'rune' but I don't think database/sql
-		// supports 'rune' as a type?
-		//
-		// this is mainly here because postgres's pg_catalog.* meta tables have
-		// this as a type.
-		//typ = "rune"
-		nilVal = `uint8(0)`
-		typ = "uint8"
-
-	case `"any"`, "bit varying":
-		asSlice = true
-		typ = "byte"
-
-	case "hstore":
-		typ = "hstore.Hstore"
-
-	case "uuid":
-		nilVal = "uuid.New()"
-		typ = "uuid.UUID"
-		if nullable {
-			typ = "*uuid.UUID"
-		}
-	case "jsonb":
-		nilVal = ""
-		typ = "jsonb"
-		if nullable {
-			typ = "*jsonb"
-		}
-=======
 	typ, nilVal, ok := args.PgtypeMode.PostgresNameToPgtypeName(
 		dt,
 		nullable,
@@ -199,7 +75,6 @@
 		args.Int32Type,
 		args.Uint32Type,
 	)
->>>>>>> 887c401c
 
 	if !ok {
 		if strings.HasPrefix(dt, args.Schema+".") {
