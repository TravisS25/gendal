--- conflicted
+++ resolved
@@ -125,24 +125,20 @@
 	// EnablePostgresOIDs toggles postgres oids.
 	EnablePostgresOIDs bool `arg:"--enable-postgres-oids,help:enable postgres oids"`
 
-<<<<<<< HEAD
 	// CamelCaseJSON converts generated snake case json tags to camel case which is more standard for json
 	CamelCaseJSON bool `arg:"--camel-case-json,help:camel cases json tags from generated struct tags"`
-=======
+
 	// EnablePostgresJson toggles support for postgres json/jsonb.
 	EnablePostgresJson bool `arg:"--enable-postgres-json,help:Change generated for column type Json/Jsonb types to ColumnNameType and call predefined marshallers/unmarshallers."`
->>>>>>> 887c401c
 
 	// Sqlx allows for user to optionally add foreign key structs to generated types
 	// so that users can query foreign key tables using the sqlx library
 	Sqlx bool `arg:"--sqlx,help:adds foreign key relationship structs and query functions to generated types to use with sqlx library"`
 
-<<<<<<< HEAD
 	// IgnoreJSONFields ingore json fields so they won't be marshalled
 	IgnoreJSONFields []string `arg:"--ignore-json-fields,help: excludes table/field from being marshaled.  String should be in format <table_name>.<column_name>"`
-=======
+
 	PgtypeMode *postgrestypes.PgtypeMode `arg:"--pg-type,help:Use types from the pgtype module. This gives better compatibility for the pgx driver for postgres. [values: <std|pgtype-full|pointer|pgtype>]"`
->>>>>>> 887c401c
 
 	// NameConflictSuffix is the suffix used when a name conflicts with a scoped Go variable.
 	NameConflictSuffix string `arg:"--name-conflict-suffix,-w,help:suffix to append when a name conflicts with a Go variable"`
