package internal

import (
	"strconv"
	"strings"
	"text/template"

	"github.com/knq/snaker"

	"github.com/turnkey-commerce/gendal/models"
)

// NewTemplateFuncs returns a set of template funcs bound to the supplied args.
func (a *ArgType) NewTemplateFuncs() template.FuncMap {
	return template.FuncMap{
		"colcount":           a.colcount,
		"colnames":           a.colnames,
		"colnamesmulti":      a.colnamesmulti,
		"colnamesquery":      a.colnamesquery,
		"colnamesquerymulti": a.colnamesquerymulti,
		"colprefixnames":     a.colprefixnames,
		"colvals":            a.colvals,
		"colvalsmulti":       a.colvalsmulti,
		"fieldnames":         a.fieldnames,
		"fieldnamesmulti":    a.fieldnamesmulti,
		"goparamlist":        a.goparamlist,
		"reniltype":          a.reniltype,
		"retype":             a.retype,
		"shortname":          a.shortname,
		"convext":            a.convext,
		"schema":             a.schemafn,
		"colname":            a.colname,
		"hascolumn":          a.hascolumn,
		"hasfield":           a.hasfield,
		"getstartcount":      a.getstartcount,
<<<<<<< HEAD
		"camelCaseJSON":      a.camelCaseJSON,
=======
		"foreignDBName":      a.foreignDBName,
		"foreignFieldName":   a.foreignFieldName,
		"convertName":        a.convertName,
	}
}

func (a *ArgType) foreignFieldName(col string) string {
	return (col[:len(col)-2])
}

func (a *ArgType) foreignDBName(col string) string {
	return col[:len(col)-3]
}

func (a *ArgType) convertName(name string) string {
	lastLetter := name[len(name)-1:]

	switch lastLetter {
	case "y":
		return name[:len(name)-1] + "ie"
	case "s":
		return name[:len(name)-1] + "se"
	default:
		return name
>>>>>>> 82739646
	}
}

// camelCaseJSON converts generated snake column names and converts them to camel case
func (a *ArgType) camelCaseJSON(field string) string {
	if snaker.IsInitialism(field) {
		return strings.ToLower(field)
	}

	camelCaseJSON := snaker.SnakeToCamel(field)
	firstLetter := strings.ToLower(string(camelCaseJSON[0]))
	return firstLetter + camelCaseJSON[1:]
}

// retype checks typ against known types, and prefixing
// ArgType.CustomTypePackage (if applicable).
func (a *ArgType) retype(typ string) string {
	if strings.Contains(typ, ".") {
		return typ
	}

	prefix := ""
	for strings.HasPrefix(typ, "[]") {
		typ = typ[2:]
		prefix = prefix + "[]"
	}

	if _, ok := a.KnownTypeMap[typ]; !ok {
		pkg := a.CustomTypePackage
		if pkg != "" {
			pkg = pkg + "."
		}

		return prefix + pkg + typ
	}

	return prefix + typ
}

// reniltype checks typ against known nil types (similar to retype), prefixing
// ArgType.CustomTypePackage (if applicable).
func (a *ArgType) reniltype(typ string) string {
	if strings.Contains(typ, ".") {
		return typ
	}

	if strings.HasSuffix(typ, "{}") {
		if _, ok := a.KnownTypeMap[typ[:len(typ)-2]]; ok {
			return typ
		}

		pkg := a.CustomTypePackage
		if pkg != "" {
			pkg = pkg + "."
		}

		return pkg + typ
	}

	return typ
}

// shortname generates a safe Go identifier for typ. typ is first checked
// against ArgType.ShortNameTypeMap, and if not found, then the value is
// calculated and stored in the ShortNameTypeMap for future use.
//
// A shortname is the concatentation of the lowercase of the first character in
// the words comprising the name. For example, "MyCustomName" will have have
// the shortname of "mcn".
//
// If a generated shortname conflicts with a Go reserved name, then the
// corresponding value in goReservedNames map will be used.
//
// Generated shortnames that have conflicts with any scopeConflicts member will
// have ArgType.NameConflictSuffix appended.
//
// Note: recognized types for scopeConflicts are string, []*Field,
// []*QueryParam.
func (a *ArgType) shortname(typ string, scopeConflicts ...interface{}) string {
	var v string
	var ok bool

	// check short name map
	if v, ok = a.ShortNameTypeMap[typ]; !ok {
		// calc the short name
		u := []string{}
		for _, s := range strings.Split(strings.ToLower(snaker.CamelToSnake(typ)), "_") {
			if len(s) > 0 && s != "id" {
				u = append(u, s[:1])
			}
		}
		v = strings.Join(u, "")

		// check go reserved names
		if n, ok := goReservedNames[v]; ok {
			v = n
		}

		// store back to short name map
		a.ShortNameTypeMap[typ] = v
	}

	// initial conflicts are the default imported packages from
	// xo_package.go.tpl
	conflicts := map[string]bool{
		"sql":     true,
		"driver":  true,
		"csv":     true,
		"errors":  true,
		"fmt":     true,
		"regexp":  true,
		"strings": true,
		"time":    true,
	}

	// add scopeConflicts to conflicts
	for _, c := range scopeConflicts {
		switch k := c.(type) {
		case string:
			conflicts[k] = true

		case []*Field:
			for _, f := range k {
				conflicts[f.Name] = true
			}
		case []*QueryParam:
			for _, f := range k {
				conflicts[f.Name] = true
			}

		default:
			panic("not implemented")
		}
	}

	// append suffix if conflict exists
	if _, ok := conflicts[v]; ok {
		v = v + a.NameConflictSuffix
	}

	return v
}

// colnames creates a list of the column names found in fields, excluding any
// Field with Name contained in ignoreNames.
//
// Used to present a comma separated list of column names, that can be used in
// a SELECT, or UPDATE, or other SQL clause requiring an list of identifiers
// (ie, "field_1, field_2, field_3, ...").
func (a *ArgType) colnames(fields []*Field, ignoreNames ...string) string {
	ignore := map[string]bool{}
	for _, n := range ignoreNames {
		ignore[n] = true
	}

	str := ""
	i := 0
	for _, f := range fields {
		if ignore[f.Name] {
			continue
		}

		if i != 0 {
			str = str + ", "
		}
		str = str + a.colname(f.Col)
		i++
	}

	return str
}

// colnamesmulti creates a list of the column names found in fields, excluding any
// Field with Name contained in ignoreNames.
//
// Used to present a comma separated list of column names, that can be used in
// a SELECT, or UPDATE, or other SQL clause requiring an list of identifiers
// (ie, "field_1, field_2, field_3, ...").
func (a *ArgType) colnamesmulti(fields []*Field, ignoreNames []*Field) string {
	ignore := map[string]bool{}
	for _, f := range ignoreNames {
		ignore[f.Name] = true
	}

	str := ""
	i := 0
	for _, f := range fields {
		if ignore[f.Name] {
			continue
		}

		if i != 0 {
			str = str + ", "
		}
		str = str + a.colname(f.Col)
		i++
	}

	return str
}

// colnamesquery creates a list of the column names in fields as a query and
// joined by sep, excluding any Field with Name contained in ignoreNames.
//
// Used to create a list of column names in a WHERE clause (ie, "field_1 = $1
// AND field_2 = $2 AND ...") or in an UPDATE clause (ie, "field = $1, field =
// $2, ...").
func (a *ArgType) colnamesquery(fields []*Field, sep string, ignoreNames ...string) string {
	ignore := map[string]bool{}
	for _, n := range ignoreNames {
		ignore[n] = true
	}

	str := ""
	i := 0
	for _, f := range fields {
		if ignore[f.Name] {
			continue
		}

		if i != 0 {
			str = str + sep
		}
		str = str + a.colname(f.Col) + " = " + a.Loader.NthParam(i)
		i++
	}

	return str
}

// colnamesquerymulti creates a list of the column names in fields as a query and
// joined by sep, excluding any Field with Name contained in the slice of fields in ignoreNames.
//
// Used to create a list of column names in a WHERE clause (ie, "field_1 = $1
// AND field_2 = $2 AND ...") or in an UPDATE clause (ie, "field = $1, field =
// $2, ...").
func (a *ArgType) colnamesquerymulti(fields []*Field, sep string, startCount int, ignoreNames []*Field) string {
	ignore := map[string]bool{}
	for _, f := range ignoreNames {
		ignore[f.Name] = true
	}

	str := ""
	i := startCount
	for _, f := range fields {
		if ignore[f.Name] {
			continue
		}

		if i > startCount {
			str = str + sep
		}
		str = str + a.colname(f.Col) + " = " + a.Loader.NthParam(i)
		i++
	}

	return str
}

// colprefixnames creates a list of the column names found in fields with the
// supplied prefix, excluding any Field with Name contained in ignoreNames.
//
// Used to present a comma separated list of column names with a prefix. Used in
// a SELECT, or UPDATE (ie, "t.field_1, t.field_2, t.field_3, ...").
func (a *ArgType) colprefixnames(fields []*Field, prefix string, ignoreNames ...string) string {
	ignore := map[string]bool{}
	for _, n := range ignoreNames {
		ignore[n] = true
	}

	str := ""
	i := 0
	for _, f := range fields {
		if ignore[f.Name] {
			continue
		}

		if i != 0 {
			str = str + ", "
		}
		str = str + prefix + "." + a.colname(f.Col)
		i++
	}

	return str
}

// colvals creates a list of value place holders for fields excluding any Field
// with Name contained in ignoreNames.
//
// Used to present a comma separated list of column place holders, used in a
// SELECT or UPDATE statement (ie, "$1, $2, $3 ...").
func (a *ArgType) colvals(fields []*Field, ignoreNames ...string) string {
	ignore := map[string]bool{}
	for _, n := range ignoreNames {
		ignore[n] = true
	}

	str := ""
	i := 0
	for _, f := range fields {
		if ignore[f.Name] {
			continue
		}

		if i != 0 {
			str = str + ", "
		}
		str = str + a.Loader.NthParam(i)
		i++
	}

	return str
}

// colvalsmulti creates a list of value place holders for fields excluding any Field
// with Name contained in ignoreNames.
//
// Used to present a comma separated list of column place holders, used in a
// SELECT or UPDATE statement (ie, "$1, $2, $3 ...").
func (a *ArgType) colvalsmulti(fields []*Field, ignoreNames []*Field) string {
	ignore := map[string]bool{}
	for _, f := range ignoreNames {
		ignore[f.Name] = true
	}

	str := ""
	i := 0
	for _, f := range fields {
		if ignore[f.Name] {
			continue
		}

		if i != 0 {
			str = str + ", "
		}
		str = str + a.Loader.NthParam(i)
		i++
	}

	return str
}

// fieldnames creates a list of field names from fields of the adding the
// provided prefix, and excluding any Field with Name contained in ignoreNames.
//
// Used to present a comma separated list of field names, ie in a Go statement
// (ie, "t.Field1, t.Field2, t.Field3 ...")
func (a *ArgType) fieldnames(fields []*Field, prefix string, ignoreNames ...string) string {
	ignore := map[string]bool{}
	for _, n := range ignoreNames {
		ignore[n] = true
	}

	str := ""
	i := 0
	for _, f := range fields {
		if ignore[f.Name] {
			continue
		}

		if i != 0 {
			str = str + ", "
		}
		str = str + prefix + "." + f.Name
		i++
	}

	return str
}

// fieldnamesmulti creates a list of field names from fields of the adding the
// provided prefix, and excluding any Field with the slice contained in ignoreNames.
//
// Used to present a comma separated list of field names, ie in a Go statement
// (ie, "t.Field1, t.Field2, t.Field3 ...")
func (a *ArgType) fieldnamesmulti(fields []*Field, prefix string, ignoreNames []*Field) string {
	ignore := map[string]bool{}
	for _, f := range ignoreNames {
		ignore[f.Name] = true
	}

	str := ""
	i := 0
	for _, f := range fields {
		if ignore[f.Name] {
			continue
		}

		if i != 0 {
			str = str + ", "
		}
		str = str + prefix + "." + f.Name
		i++
	}

	return str
}

// colcount returns the 1-based count of fields, excluding any Field with Name
// contained in ignoreNames.
//
// Used to get the count of fields, and useful for specifying the last SQL
// parameter.
func (a *ArgType) colcount(fields []*Field, ignoreNames ...string) int {
	ignore := map[string]bool{}
	for _, n := range ignoreNames {
		ignore[n] = true
	}

	i := 1
	for _, f := range fields {
		if ignore[f.Name] {
			continue
		}

		i++
	}
	return i
}

// goReservedNames is a map of of go reserved names to "safe" names.
var goReservedNames = map[string]string{
	"break":       "brk",
	"case":        "cs",
	"chan":        "chn",
	"const":       "cnst",
	"continue":    "cnt",
	"default":     "def",
	"defer":       "dfr",
	"else":        "els",
	"fallthrough": "flthrough",
	"for":         "fr",
	"func":        "fn",
	"go":          "goVal",
	"goto":        "gt",
	"if":          "ifVal",
	"import":      "imp",
	"interface":   "iface",
	"map":         "mp",
	"package":     "pkg",
	"range":       "rnge",
	"return":      "ret",
	"select":      "slct",
	"struct":      "strct",
	"switch":      "swtch",
	"type":        "typ",
	"var":         "vr",

	// go types
	"error":      "e",
	"bool":       "b",
	"string":     "str",
	"byte":       "byt",
	"rune":       "r",
	"uintptr":    "uptr",
	"int":        "i",
	"int8":       "i8",
	"int16":      "i16",
	"int32":      "i32",
	"int64":      "i64",
	"uint":       "u",
	"uint8":      "u8",
	"uint16":     "u16",
	"uint32":     "u32",
	"uint64":     "u64",
	"float32":    "z",
	"float64":    "f",
	"complex64":  "c",
	"complex128": "c128",
}

// goparamlist converts a list of fields into their named Go parameters,
// skipping any Field with Name contained in ignoreNames. addType will cause
// the go Type to be added after each variable name. addPrefix will cause the
// returned string to be prefixed with ", " if the generated string is not
// empty.
//
// Any field name encountered will be checked against goReservedNames, and will
// have its name substituted by its corresponding looked up value.
//
// Used to present a comma separated list of Go variable names for use with as
// either a Go func parameter list, or in a call to another Go func.
// (ie, ", a, b, c, ..." or ", a T1, b T2, c T3, ...").
func (a *ArgType) goparamlist(fields []*Field, addPrefix bool, addType bool, ignoreNames ...string) string {
	ignore := map[string]bool{}
	for _, n := range ignoreNames {
		ignore[n] = true
	}

	i := 0
	vals := []string{}
	for _, f := range fields {
		if ignore[f.Name] {
			continue
		}

		s := "v" + strconv.Itoa(i)
		if len(f.Name) > 0 {
			n := strings.Split(snaker.CamelToSnake(f.Name), "_")
			s = strings.ToLower(n[0]) + f.Name[len(n[0]):]
		}

		// check go reserved names
		if r, ok := goReservedNames[strings.ToLower(s)]; ok {
			s = r
		}

		// add the go type
		if addType {
			s += " " + a.retype(f.Type)
		}

		// add to vals
		vals = append(vals, s)

		i++
	}

	// concat generated values
	str := strings.Join(vals, ", ")
	if addPrefix && str != "" {
		return ", " + str
	}

	return str
}

// convext generates the Go conversion for f in order for it to be assignable
// to t.
//
// FIXME: this should be a better name, like "goconversion" or some such.
func (a *ArgType) convext(prefix string, f *Field, t *Field) string {
	expr := prefix + "." + f.Name
	if f.Type == t.Type {
		return expr
	}

	ft := f.Type
	if strings.HasPrefix(ft, "sql.Null") {
		expr = expr + "." + f.Type[8:]
		ft = strings.ToLower(f.Type[8:])
	}

	if t.Type != ft {
		expr = t.Type + "(" + expr + ")"
	}

	return expr
}

// schemafn takes a series of names and joins them with the schema name.
func (a *ArgType) schemafn(s string, names ...string) string {
	// escape table names
	if a.EscapeTableNames {
		for i, t := range names {
			names[i] = a.Loader.Escape(TableEsc, t)
		}
	}

	n := strings.Join(names, ".")

	if s == "" && n == "" {
		return ""
	}

	if s != "" && n != "" {
		if a.EscapeSchemaName {
			s = a.Loader.Escape(SchemaEsc, s)
		}
		s = s + "."
	}

	return s + n
}

// colname returns the ColumnName of col, optionally escaping it if
// ArgType.EscapeColumnNames is toggled.
func (a *ArgType) colname(col *models.Column) string {
	if a.EscapeColumnNames {
		return a.Loader.Escape(ColumnEsc, col.ColumnName)
	}

	return col.ColumnName
}

// hascolumn takes a list of fields and determines if field with the specified
// column name is in the list.
func (a *ArgType) hascolumn(fields []*Field, name string) bool {
	for _, f := range fields {
		if f.Col.ColumnName == name {
			return true
		}
	}

	return false
}

// hasfield takes a list of fields and determines if field with the specified
// field name is in the list.
func (a *ArgType) hasfield(fields []*Field, name string) bool {
	for _, f := range fields {
		if f.Name == name {
			return true
		}
	}

	return false
}

// getstartcount returns a starting count for numbering columsn in queries
func (a *ArgType) getstartcount(fields []*Field, pkFields []*Field) int {
	return len(fields) - len(pkFields)
}<|MERGE_RESOLUTION|>--- conflicted
+++ resolved
@@ -33,9 +33,7 @@
 		"hascolumn":          a.hascolumn,
 		"hasfield":           a.hasfield,
 		"getstartcount":      a.getstartcount,
-<<<<<<< HEAD
 		"camelCaseJSON":      a.camelCaseJSON,
-=======
 		"foreignDBName":      a.foreignDBName,
 		"foreignFieldName":   a.foreignFieldName,
 		"convertName":        a.convertName,
@@ -60,7 +58,6 @@
 		return name[:len(name)-1] + "se"
 	default:
 		return name
->>>>>>> 82739646
 	}
 }
 
